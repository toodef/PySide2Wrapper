from abc import ABCMeta, abstractmethod

from PySide2.QtCore import Qt
from PySide2.QtWidgets import QVBoxLayout, QHBoxLayout, QGroupBox, QDialog, QWidget, QLabel, QDockWidget, \
    QScrollArea, QMainWindow, QTabWidget

from .utils import StateSaver
from .widget import Widget, Button, ProgressBar


class AbstractWindow(metaclass=ABCMeta):
    def __init__(self, title: str, instance: QWidget, enable_scrolling: bool = False):
        self._instance = instance

        self._instance.closeEvent = lambda event: self.__on_close(event)

        if enable_scrolling:
            self.__scroll = QScrollArea(self._instance)

            self._viewport = QWidget(self.__scroll)
            self.__layout = QVBoxLayout(self._viewport)
            self.__layout.setMargin(0)
            self.__layout.setSpacing(0)
            self._viewport.setLayout(self.__layout)

            self.__scroll.setWidget(self._viewport)
            self.__scroll.setWidgetResizable(True)

            self._instance.setWidget(self.__scroll)

            self.__layouts = [self.__layout]
            self._window_layout = QVBoxLayout(self._instance)
            self._window_layout.setMargin(0)
            self._window_layout.setSpacing(0)
            self._instance.setLayout(self._window_layout)
        else:
            if not type(self._instance) in [QMainWindow, QWidget, QDialog]:
                widget = QWidget()
                self.__layouts = [QVBoxLayout()]
                widget.setLayout(self.get_current_layout())
                self._instance.setWidget(widget)
            else:
                self.__layouts = [QVBoxLayout()]
                self._instance.setLayout(self.get_current_layout())

        self.__title = title
        self._instance.setWindowTitle(self.__title)
        self._instance.resize(0, 0)

        self.__state_saver = None

        self.__on_close_callbacks = []

        self.__cur_tab_widget = None

    @abstractmethod
    def _show(self):
        """
        Internal method, that called from show()
        :return:
        """

    def set_state_saver(self, saver: StateSaver):
        self.__state_saver = saver

    def show(self):
        """
        Show this window
        :return:
        """
        if self.__state_saver is not None:
            self.__state_saver.load()

        self._show()

    def add_on_close_callback(self, callback: callable):
        self.__on_close_callbacks.append(callback)

    def __on_close(self, event):
        for c in self.__on_close_callbacks:
            c(event)

        if self.__state_saver is not None:
            self.__state_saver.write()

    def set_title_prefix(self, prefix: str):
        """
        Set window title prefix. If empty string: reset title to window title
        :param prefix: window name prefix
        :return:
        """
        self._instance.setWindowTitle("[{}] - {}".format(prefix, self.__title) if prefix != "" else self.__title)

    def add_widget(self, widget: Widget, need_store=False):
        """
        Add widget to window layout
        :param widget: Widget unit
        :param need_store: is need to store state  of specified widget
        :return: widget instance
        """
        self.get_current_layout().addStretch()
        self.get_current_layout().addLayout(widget.get_layout())
        self.get_current_layout().addStretch()

        if need_store and self.__state_saver is not None:
            self.__state_saver.add_widget(widget)

        return widget

    def add_widgets(self, widgets: [Widget]):
        """
        Add list of widgets to window layout
        :param widgets: Widget units
        :return: None
        """
        for widget in widgets:
            self.get_current_layout().addLayout(widget.get_layout())

    def start_horizontal(self):
        """
        Start horizontal components insertion
        :return: None
        """
        if isinstance(self.get_current_layout(), QHBoxLayout):
            return
        layout = QHBoxLayout()
        self.get_current_layout().addLayout(layout)
        self.__layouts.append(layout)

    def start_vertical(self):
        """
        Start vertical components insertion
        :return: None
        """
        if isinstance(self.get_current_layout(), QVBoxLayout):
            return
        layout = QVBoxLayout()
        self.get_current_layout().addLayout(layout)
        self.__layouts.append(layout)

    def group_horizontal(self, widgets: list):
        """
        Place list of widgets horizontal
        :param widgets: list of widgets
        :return: None
        """
        self.start_horizontal()
        self.add_widgets(widgets)
        self.cancel()

    def group_vertical(self, widgets: [Widget]):
        """
        Place list of widgets vertical
        :param widgets: list of widgets
        :return: None
        """
        self.start_vertical()
        self.add_widgets(widgets)
        self.cancel()

    def get_current_layout(self):
        """
        Return current layout
        :return: layout of type QLayout
        """
        return self.__layouts[-1]

    def add_to_group_box(self, group_name: str, widgets: [Widget]):
        """
        Place layout to group box
        :param group_name: name of group
        :param widgets: list of widgets, that been placed to group
        :return: None
        """
        self.start_group_box(group_name)
        for widget in widgets:
            self.add_widget(widget)
        self.cancel()

    def start_group_box(self, name: str):
        """
        Start group box
        :return:
        """
        group_box = QGroupBox(name)
        group_box_layout = QVBoxLayout()
        group_box.setLayout(group_box_layout)
        self.get_current_layout().addWidget(group_box)
        self.__layouts.append(group_box_layout)

    def cancel(self):
        """
        Cnacel last format append
        :return: None
        """
        del self.__layouts[-1]

    def add_subwindow(self, title: str, is_modal=True):
        """
        Create subwindow
        :param title: window title
        :return: window
        @rtype Window
        """
        return ModalWindow(title, self._instance) if is_modal else Window(title, self._instance)

    def get_instance(self):
        return self._instance

    def insert_text_label(self, text, is_link=False):
        widget = QLabel(text)
        widget.setOpenExternalLinks(is_link)
        self.get_current_layout().addWidget(widget)

<<<<<<< HEAD
    def insert_tab_space(self):
        self.__cur_tab_widget = QTabWidget()
        self.get_current_layout().addWidget(self.__cur_tab_widget)

    def add_tab(self, name):
        self.__layouts.append(QVBoxLayout())
        widget = QWidget()
        widget.setLayout(self.get_current_layout())
        self.__cur_tab_widget.addTab(widget, name)

    def resize(self, height, width):
        self._instance.resize(height, width)
=======
    def resize(self, width, height):
        self._instance.resize(width, height)
>>>>>>> 98781b7f

    def move(self, x, y):
        self._instance.move(x, y)

    def close(self):
        self._instance.close()


class Window(AbstractWindow):
    def __init__(self, title: str = "", parent=None):
        super().__init__(title, QWidget(parent))
        self._instance.setAttribute(Qt.WA_QuitOnClose, False)
        self._instance.setWindowFlags(self._instance.windowFlags() & (~Qt.WindowContextHelpButtonHint))

    def _show(self):
        self._instance.show()


class ModalWindow(AbstractWindow):
    def __init__(self, title: str = "", parent=None):
        super().__init__(title, QDialog(parent))
        self._instance.setWindowFlags(self._instance.windowFlags() & (~Qt.WindowContextHelpButtonHint))

    def _show(self):
        self._instance.exec_()


class MainWindow(AbstractWindow):
    def __init__(self, title: str = ""):
        super().__init__(title, QMainWindow())

        self._instance.setGeometry(0, 0, 0, 0)
        central_widget = QWidget()
        central_widget.setLayout(self.get_current_layout())
        self._instance.setCentralWidget(central_widget)

    def _show(self):
        self._instance.show()


class DockWidget(AbstractWindow):
    def __init__(self, title: str, parent, area: str = 'left'):
        """
        DockWidget initial constructor
        :param title: title of DockWidget
        :param parent: parent window
        :param area: area of placing; may be ['left', 'right', 'bottom', 'top']
        """
        super().__init__(title, QDockWidget(parent), False)

        areas = {'left': Qt.LeftDockWidgetArea, 'right': Qt.RightDockWidgetArea, 'bottom': Qt.BottomDockWidgetArea,
                 'top': Qt.TopDockWidgetArea}

        parent.addDockWidget(areas[area], self._instance)
        self.__parent = parent
        self._instance.show()

    def tabify(self, dock: QDockWidget):
        """
        Align dock widget with existing
        :param dock: dock widget
        """
        self.__parent.tabifyDockWidget(dock, self._instance)

    def _show(self):
        self._instance.show()


class MessageWindow(ModalWindow):
    def __init__(self, title: str, message: str = None, parent=None):
        super().__init__(title, parent=parent)

        if message is not None:
            self.insert_text_label(message)

        self.__btn = self.add_widget(Button("Ok").set_on_click_callback(lambda: self.close()))


class DialogWindow(ModalWindow):
    def __init__(self, title: str, buttons: [str], message: str = None, parent=None):
        super().__init__(title, parent=parent)

        if message is not None:
            self.insert_text_label(message)

        self.__layout = QVBoxLayout()
        self.__inner_layouts = [self.__layout]
        self.get_current_layout().addLayout(self.__layout)

        self.__choose = None
        self.start_horizontal()
        for button in buttons:
            self.__add_method(button)
            callback = getattr(self, button)
            self.add_widget(Button(button)).set_on_click_callback(lambda: self.close()).set_on_click_callback(callback)
        self.cancel()

        self.get_current_layout = lambda: self.__inner_layouts[-1]

    def show(self):
        super().show()
        return self.__choose

    def __add_method(self, rvalue):
        def innerdynamo():
            self.__choose = rvalue

        innerdynamo.__name__ = rvalue
        setattr(self, innerdynamo.__name__, innerdynamo)


class ProgressWindow(ModalWindow):
    def __init__(self, title: str):
        super().__init__(title)

        self.__progress_bar = self.add_widget(ProgressBar())
        self.__btn = self.add_widget(Button("Cancel")).set_on_click_callback(lambda: self.close())

    def show(self):
        super().show()

    def set_value(self, value: int, status: str = ""):
        self.__progress_bar.set_value(value, status)


class DoubleProgressWindow(ModalWindow):
    def __init__(self, title: str):
        super().__init__(title)

        self.__overall_pbar = self.add_widget(ProgressBar())
        self.__pbar = self.add_widget(ProgressBar())
        self.__btn = self.add_widget(Button("Cancel")).set_on_click_callback(lambda: self.close())

    def show(self):
        super().show()

    def set_overall_value(self, value: int, status: str = ""):
        self.__pbar.set_value(value, status)

    def set_value(self, value: int, status: str = ""):
        self.__overall_pbar.set_value(value, status)<|MERGE_RESOLUTION|>--- conflicted
+++ resolved
@@ -212,7 +212,6 @@
         widget.setOpenExternalLinks(is_link)
         self.get_current_layout().addWidget(widget)
 
-<<<<<<< HEAD
     def insert_tab_space(self):
         self.__cur_tab_widget = QTabWidget()
         self.get_current_layout().addWidget(self.__cur_tab_widget)
@@ -223,12 +222,8 @@
         widget.setLayout(self.get_current_layout())
         self.__cur_tab_widget.addTab(widget, name)
 
-    def resize(self, height, width):
-        self._instance.resize(height, width)
-=======
     def resize(self, width, height):
         self._instance.resize(width, height)
->>>>>>> 98781b7f
 
     def move(self, x, y):
         self._instance.move(x, y)
